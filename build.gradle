/*
 * This build file was auto generated by running the Gradle 'init' task
 * by 'kandha' at '4/27/16 4:35 PM' with Gradle 2.11
 *
 * This generated file contains a commented-out sample Java project to get you started.
 * For more details take a look at the Java Quickstart chapter in the Gradle
 * user guide available at https://docs.gradle.org/2.11/userguide/tutorial_java_projects.html
 */

// Apply the java plugin to add support for Java

allprojects {
    apply plugin: 'java'
    apply plugin: 'idea'
    apply plugin: 'eclipse'
    apply plugin: 'maven'
    apply plugin: 'signing'
    apply plugin: 'checkstyle'

    checkstyle {
        toolVersion = "7.1"
    }

    repositories {
        // Use 'jcenter' for resolving your dependencies.
        // You can declare any Maven/Ivy/file repository here.
        jcenter()
        mavenCentral()
        mavenLocal()
        maven {
            url "https://raw.github.com/twitter/bookkeeper/mvn-repo/4.3.4-TWTTR"
        }
        maven {
            url "http://maven.twttr.com"
        }
    }

    checkstyle {
        configFile = new File(rootDir, "checkstyle/checkstyle.xml")
        configProperties = [importControlFile: "$rootDir/checkstyle/import-control.xml"]
    }

    dependencies {
        // The production code uses the SLF4J logging API at compile time
        compile 'org.slf4j:slf4j-api:1.7.14'
        compile group: 'ch.qos.logback', name: 'logback-classic', version: '1.1.7'

        testCompile 'junit:junit:4.12'
        compile group: 'com.google.guava', name: 'guava', version: '19.0'
        compile group: 'commons-lang', name: 'commons-lang', version: '2.6'
        compile group: 'com.google.code.findbugs', name: 'jsr305', version: '1.3.9'
        compile group: 'org.projectlombok', name: 'lombok', version: '1.16.10'
        compile group: 'commons-io', name: 'commons-io', version: '2.5'
        compile 'io.netty:netty-all:4.0.36.Final'

        testCompile "org.mockito:mockito-core:2.+"
    }

}

def pkgs = ['common', 'clients:streming', 'service:server', 'integrationtests']

project('common') {
    dependencies {
        testCompile project(':testcommon')
    }
}


project('clients:streaming') {
    dependencies {
        compile project(':common')
        compile project(":controller:contract")
        testCompile project(':testcommon')
    }
}

project('testcommon') {
    dependencies {
        compile 'junit:junit:4.12'
    }
}

project('service:contracts') {
    dependencies {
        compile project(':common')
        testCompile project(':testcommon')
    }
}

project('service:storage') {
    dependencies {
        compile project(':common')
        compile project(':service:contracts')
        testCompile project(':testcommon')
    }
}

project('service:storage:impl') {
    dependencies {
        compile('com.twitter:distributedlog-core:0.3.51-RC1') {
            exclude group: 'org.slf4j', module: 'slf4j-log4j12'
        }
        compile('com.twitter:distributedlog-client:0.3.51-RC1') {
            exclude group: 'org.slf4j', module: 'slf4j-log4j12'
        }
        compile project(':common')
        compile project(':service:storage')
        testCompile project(':testcommon')
    }
}

project('service:server') {
    dependencies {
        compile project(':common')
        compile project(':service:contracts')
        compile project(':service:storage')
        testCompile project(':testcommon')
    }
}

project('service:server:host') {
    dependencies {
        compile project(':common')
        compile project(':service:contracts')
        compile project(':service:storage')
        compile project(':service:storage:impl')
        compile project(':service:server')
        testCompile project(':testcommon')
    }
}

project('integrationtests') {
    dependencies {
        compile project(':common')
        compile project(':clients:streaming')
        compile project(':service:server')
        compile project(':service:server:host')
        testCompile project(':testcommon')
        testCompile files(project(':common').sourceSets.test.output)
        testCompile files(project(':clients:streaming').sourceSets.test.output)
        testCompile files(project(':service:server').sourceSets.test.output)
        testCompile files(project(':service:server:host').sourceSets.test.output)
    }
    task startServer(type: JavaExec) {
        main = "com.emc.pravega.service.server.host.ServiceStarter"
        classpath = sourceSets.main.runtimeClasspath
        standardInput = System.in
    }

    task startServerInteractive(type: JavaExec) {
        main = "com.emc.pravega.service.server.host.InteractiveStreamSegmentStoreTester"
        classpath = sourceSets.main.runtimeClasspath
        standardInput = System.in
    }

    task startBenchmark(type: JavaExec) {
        main = "com.emc.pravega.service.server.host.ServiceBenchmark"
        classpath = sourceSets.main.runtimeClasspath
        standardInput = System.in
    }


    task startProducer(type: JavaExec) {
        main = "com.emc.pravega.demo.StartProducer"
        classpath = sourceSets.main.runtimeClasspath
        standardInput = System.in
    }
}

project('benchmark') {
    dependencies {
        compile project(':common')
        compile project(':clients:streaming')
        compile project(':service:server')
        compile project(':service:server:host')
        testCompile project(':testcommon')
        testCompile files(project(':common').sourceSets.test.output)
        testCompile files(project(':clients:streaming').sourceSets.test.output)
        testCompile files(project(':service:server').sourceSets.test.output)
        testCompile files(project(':service:server:host').sourceSets.test.output)
    }

    task startProducer(type: JavaExec) {
        main = "com.emc.pravega.demo.StartECSProducer"
        classpath = sourceSets.main.runtimeClasspath
        standardInput = System.in
    }
}

project('controller') {
    dependencies {
        testCompile project(':testcommon')
    }
}

project('controller:contract') {

    task compileThrift(type: Exec) {
        println "Using Docker [Image: thrift:0.9.3] to compile thrift files"
        commandLine 'docker', 'run', '--rm', '-v', "$projectDir:/data", 'thrift:0.9.3', 'thrift',
                '-o', '/data/src/generated', '--gen', 'java:private-members,hashcode', '-r', '/data/src/main/thrift/Controller.thrift'
    }

    sourceSets {
        main.java.srcDirs += "$projectDir/src/generated/gen-java"
    }

    checkstyle {
        // Exclude generated code from Checkstyle checks
        sourceSets -= sourceSets.main
    }

    dependencies {
        // https://mvnrepository.com/artifact/org.apache.thrift/libthrift
        compile group: 'org.apache.thrift', name: 'libthrift', version: '0.9.3'
        compile group: 'org.apache.commons', name: 'commons-lang3', version: '3.0'
    }
}

project('controller:server') {
    apply plugin: 'application'
    mainClassName = "com.emc.pravega.controller.server.Main"
    //applicationDefaultJvmArgs = ["-Dlog4j.configuration=conf/log4j.properties"]

    dependencies {
        compile project(':common')
        compile project(":controller:contract")
        compile project(":clients:streaming")
        compile group: 'com.typesafe', name: 'config', version: '1.3.0'
<<<<<<< HEAD
        compile group: 'org.reflections', name: 'reflections', version: '0.9.10'
        compile group: 'org.apache.curator', name: 'curator-framework', version: '2.11.0'
        compile group: 'org.apache.curator', name: 'curator-recipes', version: '2.11.0'
        compile group: 'org.apache.curator', name: 'curator-client', version: '2.11.0'
        compile group: 'org.apache.curator', name: 'curator-test', version: '2.11.0'
=======
        compile group: 'org.apache.curator', name: 'curator-framework', version: '2.11.0'
        compile group: 'org.apache.curator', name: 'curator-recipes', version: '2.11.0'
        compile group: 'org.apache.curator', name: 'curator-client', version: '2.11.0'
        compile group: 'org.apache.commons', name: 'commons-lang3', version: '3.3.2'
        testCompile group: 'org.apache.curator', name: 'curator-test', version: '2.11.0'
>>>>>>> 9e98892a
    }
}

allprojects {
    tasks.withType(GroovyCompile) {
        groovyOptions.fork = false
    }
    tasks.withType(Test) {
        // containers (currently) have 2 dedicated cores and 4GB of memory
        maxParallelForks = 2
        minHeapSize = '128m'
    }
}


subprojects {
    task allDeps(type: DependencyReportTask) {}
}<|MERGE_RESOLUTION|>--- conflicted
+++ resolved
@@ -228,19 +228,11 @@
         compile project(":controller:contract")
         compile project(":clients:streaming")
         compile group: 'com.typesafe', name: 'config', version: '1.3.0'
-<<<<<<< HEAD
-        compile group: 'org.reflections', name: 'reflections', version: '0.9.10'
-        compile group: 'org.apache.curator', name: 'curator-framework', version: '2.11.0'
-        compile group: 'org.apache.curator', name: 'curator-recipes', version: '2.11.0'
-        compile group: 'org.apache.curator', name: 'curator-client', version: '2.11.0'
-        compile group: 'org.apache.curator', name: 'curator-test', version: '2.11.0'
-=======
         compile group: 'org.apache.curator', name: 'curator-framework', version: '2.11.0'
         compile group: 'org.apache.curator', name: 'curator-recipes', version: '2.11.0'
         compile group: 'org.apache.curator', name: 'curator-client', version: '2.11.0'
         compile group: 'org.apache.commons', name: 'commons-lang3', version: '3.3.2'
         testCompile group: 'org.apache.curator', name: 'curator-test', version: '2.11.0'
->>>>>>> 9e98892a
     }
 }
 

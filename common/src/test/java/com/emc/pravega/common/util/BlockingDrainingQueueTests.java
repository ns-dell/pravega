/**
 * Licensed to the Apache Software Foundation (ASF) under one
 * or more contributor license agreements.  See the NOTICE file
 * distributed with this work for additional information
 * regarding copyright ownership.  The ASF licenses this file
 * to you under the Apache License, Version 2.0 (the
 * "License"); you may not use this file except in compliance
 * with the License.  You may obtain a copy of the License at
 * <p>
 * http://www.apache.org/licenses/LICENSE-2.0
 * <p>
 * Unless required by applicable law or agreed to in writing, software
 * distributed under the License is distributed on an "AS IS" BASIS,
 * WITHOUT WARRANTIES OR CONDITIONS OF ANY KIND, either express or implied.
 * See the License for the specific language governing permissions and
 * limitations under the License.
 */

package com.emc.pravega.common.util;

import com.emc.pravega.testcommon.AssertExtensions;
import lombok.val;
import org.junit.Assert;
import org.junit.Test;

import java.util.List;
import java.util.concurrent.CompletableFuture;
import java.util.concurrent.TimeUnit;
import java.util.concurrent.atomic.AtomicReference;

import static java.util.concurrent.CompletableFuture.runAsync;

/**
 * Unit tests for BlockingDrainingQueue class.
 */
public class BlockingDrainingQueueTests {
    private static final int TIMEOUT_MILLIS = 10 * 1000;

    /**
     * Tests the basic ability to queue and dequeue items.
     */
    @Test
    public void testQueueDequeue() throws Exception {
        final int itemCount = 10;
        BlockingDrainingQueue<Integer> queue = new BlockingDrainingQueue<>();
        for (int i = 0; i < itemCount; i++) {
            queue.add(i);
            List<Integer> entries = queue.takeAllEntries();
            Assert.assertEquals("Unexpected number of items polled.", 1, entries.size());
            int value = entries.get(0);
            Assert.assertEquals("Unexpected value polled from queue.", i, value);
        }
    }

    /**
     * Tests the ability of the queue to block a poll request if it is empty.
     */
    @Test
    public void testBlockingDequeue() throws Exception {
        final int valueToQueue = 1234;

        AtomicReference<List<Integer>> result = new AtomicReference<>();
        BlockingDrainingQueue<Integer> queue = new BlockingDrainingQueue<>();
        CompletableFuture<Void> resultSet = new CompletableFuture<>();
        val completionFuture = CompletableFuture.runAsync(() -> {
            try {
                result.set(queue.takeAllEntries());
                resultSet.complete(null);
            } catch (InterruptedException ex) {
                resultSet.completeExceptionally(ex);
            }
        });

        // Verify the queue hasn't returned before we actually set the result.
        Assert.assertNull("Queue unblocked before result was set.", result.get());

        // Queue the value
        queue.add(valueToQueue);

        // Wait for the completion future to finish. This will also pop any other exceptions that we did not anticipate.
        completionFuture.get(TIMEOUT_MILLIS, TimeUnit.MILLISECONDS);
        resultSet.get(TIMEOUT_MILLIS, TimeUnit.MILLISECONDS);

        // Verify result.
        Assert.assertNotNull("Queue did not unblock after adding a value.", result.get());
        Assert.assertEquals("Unexpected number of items polled.", 1, result.get().size());
        int value = result.get().get(0);
        Assert.assertEquals("Unexpected value polled from queue.", valueToQueue, value);
    }

    /**
     * Tests the ability of the queue to cancel a polling request if it is closed..
     */
    @Test
    public void testClose() throws Exception {
        BlockingDrainingQueue<Integer> queue = new BlockingDrainingQueue<>();
        AtomicReference<List<Integer>> result = new AtomicReference<>();
        CompletableFuture<Void> resultSet = new CompletableFuture<>();
        val completionFuture = runAsync(() -> {
            try {
                result.set(queue.takeAllEntries());
                resultSet.complete(null);
            } catch (InterruptedException ex) {
                resultSet.completeExceptionally(ex);
            }
        });

        // Verify the queue hasn't returned before we actually set the result.
        Assert.assertNull("Queue unblocked before result was set.", result.get());
        Thread.sleep(10);
        List<Integer> queueContents = queue.close();

        // Wait for the completion future to finish. This will also pop any other exceptions that we did not anticipate.
        completionFuture.get(TIMEOUT_MILLIS, TimeUnit.MILLISECONDS);

        // Verify result.
<<<<<<< HEAD
        AssertExtensions.assertThrows(InterruptedException.class, resultSet::join);
=======
        AssertExtensions.assertThrows(
                "Future was not cancelled with the correct exception.",
                () -> resultSet.get(TIMEOUT_MILLIS, TimeUnit.MILLISECONDS),
                ex -> ex instanceof InterruptedException);
>>>>>>> 8ff6fa21

        Assert.assertNull("Queue returned an item even if it got closed.", result.get());
        Assert.assertEquals("Queue.close() returned an item even though it was empty.", 0, queueContents.size());
    }
}<|MERGE_RESOLUTION|>--- conflicted
+++ resolved
@@ -1,129 +1,125 @@
-/**
- * Licensed to the Apache Software Foundation (ASF) under one
- * or more contributor license agreements.  See the NOTICE file
- * distributed with this work for additional information
- * regarding copyright ownership.  The ASF licenses this file
- * to you under the Apache License, Version 2.0 (the
- * "License"); you may not use this file except in compliance
- * with the License.  You may obtain a copy of the License at
- * <p>
- * http://www.apache.org/licenses/LICENSE-2.0
- * <p>
- * Unless required by applicable law or agreed to in writing, software
- * distributed under the License is distributed on an "AS IS" BASIS,
- * WITHOUT WARRANTIES OR CONDITIONS OF ANY KIND, either express or implied.
- * See the License for the specific language governing permissions and
- * limitations under the License.
- */
-
-package com.emc.pravega.common.util;
-
-import com.emc.pravega.testcommon.AssertExtensions;
-import lombok.val;
-import org.junit.Assert;
-import org.junit.Test;
-
-import java.util.List;
-import java.util.concurrent.CompletableFuture;
-import java.util.concurrent.TimeUnit;
-import java.util.concurrent.atomic.AtomicReference;
-
-import static java.util.concurrent.CompletableFuture.runAsync;
-
-/**
- * Unit tests for BlockingDrainingQueue class.
- */
-public class BlockingDrainingQueueTests {
-    private static final int TIMEOUT_MILLIS = 10 * 1000;
-
-    /**
-     * Tests the basic ability to queue and dequeue items.
-     */
-    @Test
-    public void testQueueDequeue() throws Exception {
-        final int itemCount = 10;
-        BlockingDrainingQueue<Integer> queue = new BlockingDrainingQueue<>();
-        for (int i = 0; i < itemCount; i++) {
-            queue.add(i);
-            List<Integer> entries = queue.takeAllEntries();
-            Assert.assertEquals("Unexpected number of items polled.", 1, entries.size());
-            int value = entries.get(0);
-            Assert.assertEquals("Unexpected value polled from queue.", i, value);
-        }
-    }
-
-    /**
-     * Tests the ability of the queue to block a poll request if it is empty.
-     */
-    @Test
-    public void testBlockingDequeue() throws Exception {
-        final int valueToQueue = 1234;
-
-        AtomicReference<List<Integer>> result = new AtomicReference<>();
-        BlockingDrainingQueue<Integer> queue = new BlockingDrainingQueue<>();
-        CompletableFuture<Void> resultSet = new CompletableFuture<>();
-        val completionFuture = CompletableFuture.runAsync(() -> {
-            try {
-                result.set(queue.takeAllEntries());
-                resultSet.complete(null);
-            } catch (InterruptedException ex) {
-                resultSet.completeExceptionally(ex);
-            }
-        });
-
-        // Verify the queue hasn't returned before we actually set the result.
-        Assert.assertNull("Queue unblocked before result was set.", result.get());
-
-        // Queue the value
-        queue.add(valueToQueue);
-
-        // Wait for the completion future to finish. This will also pop any other exceptions that we did not anticipate.
-        completionFuture.get(TIMEOUT_MILLIS, TimeUnit.MILLISECONDS);
-        resultSet.get(TIMEOUT_MILLIS, TimeUnit.MILLISECONDS);
-
-        // Verify result.
-        Assert.assertNotNull("Queue did not unblock after adding a value.", result.get());
-        Assert.assertEquals("Unexpected number of items polled.", 1, result.get().size());
-        int value = result.get().get(0);
-        Assert.assertEquals("Unexpected value polled from queue.", valueToQueue, value);
-    }
-
-    /**
-     * Tests the ability of the queue to cancel a polling request if it is closed..
-     */
-    @Test
-    public void testClose() throws Exception {
-        BlockingDrainingQueue<Integer> queue = new BlockingDrainingQueue<>();
-        AtomicReference<List<Integer>> result = new AtomicReference<>();
-        CompletableFuture<Void> resultSet = new CompletableFuture<>();
-        val completionFuture = runAsync(() -> {
-            try {
-                result.set(queue.takeAllEntries());
-                resultSet.complete(null);
-            } catch (InterruptedException ex) {
-                resultSet.completeExceptionally(ex);
-            }
-        });
-
-        // Verify the queue hasn't returned before we actually set the result.
-        Assert.assertNull("Queue unblocked before result was set.", result.get());
-        Thread.sleep(10);
-        List<Integer> queueContents = queue.close();
-
-        // Wait for the completion future to finish. This will also pop any other exceptions that we did not anticipate.
-        completionFuture.get(TIMEOUT_MILLIS, TimeUnit.MILLISECONDS);
-
-        // Verify result.
-<<<<<<< HEAD
-        AssertExtensions.assertThrows(InterruptedException.class, resultSet::join);
-=======
-        AssertExtensions.assertThrows(
-                "Future was not cancelled with the correct exception.",
-                () -> resultSet.get(TIMEOUT_MILLIS, TimeUnit.MILLISECONDS),
-                ex -> ex instanceof InterruptedException);
->>>>>>> 8ff6fa21
-
-        Assert.assertNull("Queue returned an item even if it got closed.", result.get());
-        Assert.assertEquals("Queue.close() returned an item even though it was empty.", 0, queueContents.size());
-    }
-}+/**
+ * Licensed to the Apache Software Foundation (ASF) under one
+ * or more contributor license agreements.  See the NOTICE file
+ * distributed with this work for additional information
+ * regarding copyright ownership.  The ASF licenses this file
+ * to you under the Apache License, Version 2.0 (the
+ * "License"); you may not use this file except in compliance
+ * with the License.  You may obtain a copy of the License at
+ * <p>
+ * http://www.apache.org/licenses/LICENSE-2.0
+ * <p>
+ * Unless required by applicable law or agreed to in writing, software
+ * distributed under the License is distributed on an "AS IS" BASIS,
+ * WITHOUT WARRANTIES OR CONDITIONS OF ANY KIND, either express or implied.
+ * See the License for the specific language governing permissions and
+ * limitations under the License.
+ */
+
+package com.emc.pravega.common.util;
+
+import com.emc.pravega.testcommon.AssertExtensions;
+import lombok.val;
+import org.junit.Assert;
+import org.junit.Test;
+
+import java.util.List;
+import java.util.concurrent.CompletableFuture;
+import java.util.concurrent.TimeUnit;
+import java.util.concurrent.atomic.AtomicReference;
+
+import static java.util.concurrent.CompletableFuture.runAsync;
+
+/**
+ * Unit tests for BlockingDrainingQueue class.
+ */
+public class BlockingDrainingQueueTests {
+    private static final int TIMEOUT_MILLIS = 10 * 1000;
+
+    /**
+     * Tests the basic ability to queue and dequeue items.
+     */
+    @Test
+    public void testQueueDequeue() throws Exception {
+        final int itemCount = 10;
+        BlockingDrainingQueue<Integer> queue = new BlockingDrainingQueue<>();
+        for (int i = 0; i < itemCount; i++) {
+            queue.add(i);
+            List<Integer> entries = queue.takeAllEntries();
+            Assert.assertEquals("Unexpected number of items polled.", 1, entries.size());
+            int value = entries.get(0);
+            Assert.assertEquals("Unexpected value polled from queue.", i, value);
+        }
+    }
+
+    /**
+     * Tests the ability of the queue to block a poll request if it is empty.
+     */
+    @Test
+    public void testBlockingDequeue() throws Exception {
+        final int valueToQueue = 1234;
+
+        AtomicReference<List<Integer>> result = new AtomicReference<>();
+        BlockingDrainingQueue<Integer> queue = new BlockingDrainingQueue<>();
+        CompletableFuture<Void> resultSet = new CompletableFuture<>();
+        val completionFuture = CompletableFuture.runAsync(() -> {
+            try {
+                result.set(queue.takeAllEntries());
+                resultSet.complete(null);
+            } catch (InterruptedException ex) {
+                resultSet.completeExceptionally(ex);
+            }
+        });
+
+        // Verify the queue hasn't returned before we actually set the result.
+        Assert.assertNull("Queue unblocked before result was set.", result.get());
+
+        // Queue the value
+        queue.add(valueToQueue);
+
+        // Wait for the completion future to finish. This will also pop any other exceptions that we did not anticipate.
+        completionFuture.get(TIMEOUT_MILLIS, TimeUnit.MILLISECONDS);
+        resultSet.get(TIMEOUT_MILLIS, TimeUnit.MILLISECONDS);
+
+        // Verify result.
+        Assert.assertNotNull("Queue did not unblock after adding a value.", result.get());
+        Assert.assertEquals("Unexpected number of items polled.", 1, result.get().size());
+        int value = result.get().get(0);
+        Assert.assertEquals("Unexpected value polled from queue.", valueToQueue, value);
+    }
+
+    /**
+     * Tests the ability of the queue to cancel a polling request if it is closed..
+     */
+    @Test
+    public void testClose() throws Exception {
+        BlockingDrainingQueue<Integer> queue = new BlockingDrainingQueue<>();
+        AtomicReference<List<Integer>> result = new AtomicReference<>();
+        CompletableFuture<Void> resultSet = new CompletableFuture<>();
+        val completionFuture = runAsync(() -> {
+            try {
+                result.set(queue.takeAllEntries());
+                resultSet.complete(null);
+            } catch (InterruptedException ex) {
+                resultSet.completeExceptionally(ex);
+            }
+        });
+
+        // Verify the queue hasn't returned before we actually set the result.
+        Assert.assertNull("Queue unblocked before result was set.", result.get());
+        Thread.sleep(10);
+        List<Integer> queueContents = queue.close();
+
+        // Wait for the completion future to finish. This will also pop any other exceptions that we did not anticipate.
+        completionFuture.get(TIMEOUT_MILLIS, TimeUnit.MILLISECONDS);
+
+        // Verify result.
+        AssertExtensions.assertThrows(
+                "Future was not cancelled with the correct exception.",
+                () -> resultSet.get(TIMEOUT_MILLIS, TimeUnit.MILLISECONDS),
+                ex -> ex instanceof InterruptedException);
+
+        Assert.assertNull("Queue returned an item even if it got closed.", result.get());
+        Assert.assertEquals("Queue.close() returned an item even though it was empty.", 0, queueContents.size());
+    }
+}
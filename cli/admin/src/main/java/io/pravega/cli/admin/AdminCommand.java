--- conflicted
+++ resolved
@@ -388,11 +388,8 @@
                         .put(GetSegmentStoreByContainerCommand::descriptor, GetSegmentStoreByContainerCommand::new)
                         .put(PasswordFileCreatorCommand::descriptor, PasswordFileCreatorCommand::new)
                         .put(StorageListSegmentsCommand::descriptor, StorageListSegmentsCommand::new)
-<<<<<<< HEAD
                         .put(StorageUpdateSnapshotCommand::descriptor, StorageUpdateSnapshotCommand::new)
-=======
                         .put(DurableLogInspectCommand::descriptor, DurableLogInspectCommand::new)
->>>>>>> 029bd206
                         .put(DurableLogRecoveryCommand::descriptor, DurableLogRecoveryCommand::new)
                         .put(DurableDataLogRepairCommand::descriptor, DurableDataLogRepairCommand::new)
                         .put(TableSegmentRecoveryCommand::descriptor, TableSegmentRecoveryCommand::new)
